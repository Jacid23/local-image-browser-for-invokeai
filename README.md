# Local Image Browser for InvokeAI

An offline-first desktop application for browsing, searching, and organizing AI-generated images. It is designed for performance with large local collections, focusing on powerful metadata filtering and user privacy.

All processing is performed locally. The application has no built-in upload, sharing, or synchronization features; no data is sent to external services.

*For a detailed list of recent changes, please see the [Releases page](https://github.com/LuqP2/local-image-browser-for-invokeai/releases).*

## Core Features

#### Advanced Search & Filtering
*   **Deep Metadata Search:** Full-text, case-insensitive search across all PNG metadata including prompts, models, and generation settings.
*   **Precise Filtering:** Isolate images by Models, LoRAs, Schedulers, and specific image dimensions.
*   **Multi-Selection & Bulk Operations:** Use `Ctrl+Click` to select multiple images and perform bulk actions like deletion (Desktop only).
<<<<<<< HEAD
=======
*   **Click-to-Edit Pagination:** Click any page number to jump directly to that page for instant navigation.
>>>>>>> b9a28bd2

#### Performance & Caching
*   **Optimized for Large Collections:** Efficiently indexes and manages 18,000+ images without performance degradation.
*   **Incremental Indexing:** Subsequent loads take seconds, not minutes, by processing only new or changed files.
<<<<<<< HEAD
=======
*   **Smart Cache Management:** Automatic cleanup of stale entries without full reindexing for faster refresh operations.
>>>>>>> b9a28bd2
*   **Memory Efficient:** Lazy loading and background processing ensure a responsive UI at all times.

#### File Management & Utilities
*   **Direct File Operations:** Rename and delete files directly within the application (Desktop only).
*   **Metadata Export:** Export complete image metadata to structured `JSON` or readable `TXT` files.
<<<<<<< HEAD
*   **Fullscreen Viewer:** View images in a distraction-free fullscreen mode.
=======
*   **Fullscreen Viewer:** View images in a distraction-free fullscreen mode with ESC key support.
*   **Enhanced Refresh Folder:** Detects new images without full reindexing for improved workflow efficiency.
>>>>>>> b9a28bd2

## Installation

**Prerequisites:** Node.js 16+ (LTS recommended)

### Installer (Recommended)
1.  Navigate to the [**Releases**](https://github.com/LuqP2/local-image-browser-for-invokeai/releases) page.
2.  Download the appropriate installer for your operating system (`.exe`, `.dmg`, `.AppImage`).
3.  Run the installer and launch the application.

### Run from Source
```bash
# Clone the repository
git clone https://github.com/LuqP2/local-image-browser-for-invokeai.git
cd local-image-browser-for-invokeai

# Install dependencies
npm install

# Start the development server
npm run dev
```

## Quick Start
1.  Launch the application and select the root folder containing your InvokeAI images.
2.  Allow the initial indexing to complete. This may take several minutes for large collections.
3.  Use the sidebar controls to search and filter your collection.
4.  Click any image to open a detailed view with its full metadata and management options.

## Technical Overview

*   **Frontend**: React 18 with TypeScript
*   **Desktop Wrapper**: Electron 38 with an integrated auto-updater
*   **Build Tool**: Vite
*   **Storage**: IndexedDB for persistent client-side caching
*   **File Access**: Uses the File System Access API in browsers and Node.js `fs` APIs in Electron for native file handling.

For comprehensive technical details, please see the [**ARCHITECTURE.md**](./ARCHITECTURE.md) document.

## Roadmap

### Short-Term
*   **Advanced Range Filters:** Implement sliders for Steps and CFG Scale.
*   **Virtual Scrolling:** Enhance performance for browsing exceptionally large collections.
*   **Keyboard Shortcuts:** Add hotkeys for navigation, selection, and common operations.

### Medium-Term
*   **Multi-Platform Support:** Add metadata parsers for ComfyUI and Automatic1111/WebUI.
*   **Tagging System:** Implement custom, user-defined tags for better organization.
*   **Image Comparison View:** A side-by-side view to compare selected images.

### Long-Term
*   **Plugin System:** Develop an extensible architecture for custom metadata parsers and features.
*   **Image Similarity Search:** Find visually similar images using embedding models.
*   **Optional Cloud Sync:** Offer a method for syncing cache and user data between devices.

## Privacy & Security

This application is local-only by design.
*   All file processing, metadata extraction, and caching occurs on your machine.
*   No user accounts are required, and no telemetry data is collected.
*   File system access is granted explicitly by the user for each session via the browser/OS security prompts. All data remains on the user's device.

## Contributing

Contributions are welcome. Please feel free to submit a Pull Request. For major architectural changes, please open an issue first to initiate a discussion.

## License & Disclaimer

This project is licensed under the [MIT License](LICENSE).

This is an independent, community-built tool and is not affiliated with or endorsed by Invoke AI, Inc. "InvokeAI" is a trademark of Invoke AI, Inc.<|MERGE_RESOLUTION|>--- conflicted
+++ resolved
@@ -1,7 +1,9 @@
 # Local Image Browser for InvokeAI
 
 An offline-first desktop application for browsing, searching, and organizing AI-generated images. It is designed for performance with large local collections, focusing on powerful metadata filtering and user privacy.
+An offline-first desktop application for browsing, searching, and organizing AI-generated images. It is designed for performance with large local collections, focusing on powerful metadata filtering and user privacy.
 
+All processing is performed locally. The application has no built-in upload, sharing, or synchronization features; no data is sent to external services.
 All processing is performed locally. The application has no built-in upload, sharing, or synchronization features; no data is sent to external services.
 
 *For a detailed list of recent changes, please see the [Releases page](https://github.com/LuqP2/local-image-browser-for-invokeai/releases).*
@@ -12,39 +14,32 @@
 *   **Deep Metadata Search:** Full-text, case-insensitive search across all PNG metadata including prompts, models, and generation settings.
 *   **Precise Filtering:** Isolate images by Models, LoRAs, Schedulers, and specific image dimensions.
 *   **Multi-Selection & Bulk Operations:** Use `Ctrl+Click` to select multiple images and perform bulk actions like deletion (Desktop only).
-<<<<<<< HEAD
-=======
-*   **Click-to-Edit Pagination:** Click any page number to jump directly to that page for instant navigation.
->>>>>>> b9a28bd2
 
 #### Performance & Caching
 *   **Optimized for Large Collections:** Efficiently indexes and manages 18,000+ images without performance degradation.
 *   **Incremental Indexing:** Subsequent loads take seconds, not minutes, by processing only new or changed files.
-<<<<<<< HEAD
-=======
-*   **Smart Cache Management:** Automatic cleanup of stale entries without full reindexing for faster refresh operations.
->>>>>>> b9a28bd2
 *   **Memory Efficient:** Lazy loading and background processing ensure a responsive UI at all times.
 
 #### File Management & Utilities
 *   **Direct File Operations:** Rename and delete files directly within the application (Desktop only).
 *   **Metadata Export:** Export complete image metadata to structured `JSON` or readable `TXT` files.
-<<<<<<< HEAD
 *   **Fullscreen Viewer:** View images in a distraction-free fullscreen mode.
-=======
-*   **Fullscreen Viewer:** View images in a distraction-free fullscreen mode with ESC key support.
-*   **Enhanced Refresh Folder:** Detects new images without full reindexing for improved workflow efficiency.
->>>>>>> b9a28bd2
 
 ## Installation
 
+**Prerequisites:** Node.js 16+ (LTS recommended)
 **Prerequisites:** Node.js 16+ (LTS recommended)
 
 ### Installer (Recommended)
 1.  Navigate to the [**Releases**](https://github.com/LuqP2/local-image-browser-for-invokeai/releases) page.
 2.  Download the appropriate installer for your operating system (`.exe`, `.dmg`, `.AppImage`).
 3.  Run the installer and launch the application.
+### Installer (Recommended)
+1.  Navigate to the [**Releases**](https://github.com/LuqP2/local-image-browser-for-invokeai/releases) page.
+2.  Download the appropriate installer for your operating system (`.exe`, `.dmg`, `.AppImage`).
+3.  Run the installer and launch the application.
 
+### Run from Source
 ### Run from Source
 ```bash
 # Clone the repository
@@ -55,9 +50,25 @@
 npm install
 
 # Start the development server
+# Start the development server
 npm run dev
 ```
 
+## Quick Start
+1.  Launch the application and select the root folder containing your InvokeAI images.
+2.  Allow the initial indexing to complete. This may take several minutes for large collections.
+3.  Use the sidebar controls to search and filter your collection.
+4.  Click any image to open a detailed view with its full metadata and management options.
+
+## Technical Overview
+
+*   **Frontend**: React 18 with TypeScript
+*   **Desktop Wrapper**: Electron 38 with an integrated auto-updater
+*   **Build Tool**: Vite
+*   **Storage**: IndexedDB for persistent client-side caching
+*   **File Access**: Uses the File System Access API in browsers and Node.js `fs` APIs in Electron for native file handling.
+
+For comprehensive technical details, please see the [**ARCHITECTURE.md**](./ARCHITECTURE.md) document.
 ## Quick Start
 1.  Launch the application and select the root folder containing your InvokeAI images.
 2.  Allow the initial indexing to complete. This may take several minutes for large collections.
@@ -97,6 +108,10 @@
 *   All file processing, metadata extraction, and caching occurs on your machine.
 *   No user accounts are required, and no telemetry data is collected.
 *   File system access is granted explicitly by the user for each session via the browser/OS security prompts. All data remains on the user's device.
+This application is local-only by design.
+*   All file processing, metadata extraction, and caching occurs on your machine.
+*   No user accounts are required, and no telemetry data is collected.
+*   File system access is granted explicitly by the user for each session via the browser/OS security prompts. All data remains on the user's device.
 
 ## Contributing
 
@@ -106,4 +121,12 @@
 
 This project is licensed under the [MIT License](LICENSE).
 
+This is an independent, community-built tool and is not affiliated with or endorsed by Invoke AI, Inc. "InvokeAI" is a trademark of Invoke AI, Inc.
+
+Contributions are welcome. Please feel free to submit a Pull Request. For major architectural changes, please open an issue first to initiate a discussion.
+
+## License & Disclaimer
+
+This project is licensed under the [MIT License](LICENSE).
+
 This is an independent, community-built tool and is not affiliated with or endorsed by Invoke AI, Inc. "InvokeAI" is a trademark of Invoke AI, Inc.